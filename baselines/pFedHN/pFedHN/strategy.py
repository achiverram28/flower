--- conflicted
+++ resolved
@@ -127,11 +127,7 @@
         self, server_round: int, parameters: Parameters, client_manager: ClientManager
     ) -> List[Tuple[ClientProxy, EvaluateIns]]:
         """Configure the next round of evaluation."""
-<<<<<<< HEAD
-        if server_round % 10 != 0:
-=======
         if server_round % self.evaluate_every != 0:
->>>>>>> 6c55df4d
             return []
 
         sample_size, min_num_clients = self.num_evaluate_clients(
@@ -156,12 +152,6 @@
         failures: List[Union[Tuple[ClientProxy, EvaluateRes], BaseException]],
     ) -> Tuple[Optional[float], Dict[str, Scalar]]:
         """Aggregate evaluation metrics."""
-<<<<<<< HEAD
-        if server_round % 10 != 0:
-            return None, {}
-
-=======
->>>>>>> 6c55df4d
         if not results:
             return None, {}
 
